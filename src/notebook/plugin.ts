// Copyright (c) Jupyter Development Team.
// Distributed under the terms of the Modified BSD License.
'use strict';

import {
  NotebookWidget, NotebookModel, NBData, populateNotebookModel, buildOutputModel, Output
} from 'jupyter-js-notebook';

import {
  Container
} from 'phosphor-di';

import {
  IContentsModel, IContentsManager,
  NotebookSessionManager, INotebookSessionManager,
  INotebookSession, IKernelMessage
} from 'jupyter-js-services';

import {
  Panel
} from 'phosphor-panel';

import {
  IServicesProvider, IFileOpener, IFileHandler
} from '../index';

import {
  AbstractFileHandler
} from 'jupyter-js-filebrowser';

import {
  Widget
} from 'phosphor-widget';


import {
  CodeCellModel, ICellModel, isCodeCell, BaseCellModel
} from 'jupyter-js-cells';

import {
  WidgetManager
} from './widgetmanager';

import './plugin.css';

/**
 * Register the plugin contributions.
 *
 * @param container - The di container for type registration.
 *
 * #### Notes
 * This is called automatically when the plugin is loaded.
 */
export
function resolve(container: Container): Promise<IFileHandler> {
  return container.resolve({
    requires: [IServicesProvider, IFileOpener],
    create: (services: IServicesProvider, opener: IFileOpener) => {
      let handler = new NotebookFileHandler(services.contentsManager, services.notebookSessionManager);
      opener.register(handler);
      return handler;
    }
  });
}

export
class SessionStoreMapping {
  constructor(services: IServicesProvider) {
    this.services = services;
  }
  public services: IServicesProvider;
}

function messageToModel(msg: IKernelMessage) {
  let m: Output = msg.content;
  let type = msg.header.msg_type;
  if (type === 'execute_result') {
    m.output_type = 'display_data';
  } else {
    m.output_type = type;
  }
  return buildOutputModel(m);
}

function executeSelectedCell(model: NotebookModel, session: INotebookSession)  {
  let cell = model.cells.get(model.selectedCellIndex);
  if (isCodeCell(cell)) {
    let exRequest = {
      code: cell.input.textEditor.text,
      silent: false,
      store_history: true,
      stop_on_error: true,
      allow_stdin: true
    };
    let output = cell.output;
    console.log(`executing`, exRequest)
    let ex = session.kernel.execute(exRequest);
    output.clear(false);
    ex.onIOPub = (msg => {
      // TODO: not getting an execute_result message
      let model = messageToModel(msg);
      console.log('iopub', msg);
      if (model !== void 0) {
        output.add(model)
      }
    });
    ex.onReply = (msg => {console.log('a', msg)});
    ex.onDone = (msg => {console.log('b', msg)});
  }
}

/**
 * An implementation of a file handler.
 */
export
class NotebookFileHandler extends AbstractFileHandler {

  constructor(contents: IContentsManager, session: INotebookSessionManager) {
    super(contents);
    this.session = session;
  }

  /**
   * Get the list of file extensions supported by the handler.
   */
  get fileExtensions(): string[] {
    return ['.ipynb']
  }

  /**
   * Get file contents given a path.
   */
  protected getContents(path: string): Promise<IContentsModel> {
    return this.manager.get(path, { type: 'notebook' });
  }

  /**
   * Create the widget from an `IContentsModel`.
   */
  protected createWidget(path: string): Widget {
    let model = new NotebookModel();
    let panel = new Panel();

    let button = new Widget();
    let b = document.createElement('button');
    b.appendChild(document.createTextNode('Execute Current Cell'))
    this.session.startNew({notebookPath: path}).then(s => {
      b.addEventListener('click', ev=> {
        executeSelectedCell(model, s);
      })
      s.kernel.commOpened.connect((kernel, msg) => {
        // TODO: cast msg to be a comm open message.
        let content = msg.content;
        if (content.target_name !== 'jupyter.widget') {
          return;
        }
        let comm = kernel.connectToComm('jupyter.widget', content.comm_id);
        console.log('comm message', msg);
        
        
        comm.onMsg = (msg) => {
          // TODO: create a widget and hand it the comm
          // render the widget to the widget display area
          console.log('comm widget message', msg);
        }
        comm.onClose = (msg) => {
          console.log('comm widget close', msg);
        }
      })
    })
    button.node.appendChild(b);

    let widgetarea = new Widget();
    var manager = new WidgetManager(widgetarea.node);
    
    

    panel.addChild(button);
    panel.addChild(widgetarea)
    panel.addChild(new NotebookWidget(model));

    panel.title.text = path.split('/').pop();
    panel.addClass('jp-NotebookContainer')
    return panel;
  }


<<<<<<< HEAD
  /**
   * Populate the notebook widget with the contents of the notebook.
   */
  protected populateWidget(widget: Widget, model: IContentsModel): Promise<void> {
    let nbData: NBData = makedata(model);
    let nbWidget: NotebookWidget = ((widget as Panel).childAt(2)) as NotebookWidget;
    populateNotebookModel(nbWidget.model, nbData);
    return Promise.resolve();
  }

  session: INotebookSessionManager;
=======
  protected setState(widget: NotebookWidget, model: IContentsModel): Promise<void> {
    let nbdata: NBData = makedata(model);
    populateNotebookModel(widget.model, nbdata);
    return Promise.resolve();
  }

  protected getState(widget: NotebookWidget): Promise<IContentsModel> {
    return Promise.resolve(void 0);
  }
>>>>>>> ef7e8709
}

function makedata(a: IContentsModel): NBData {
  return {
    content: a.content,
    name: a.name,
    path: a.path
  }
}

/**
 * Widgets:
 *   - write my own manager that inserts the widget element in a widget in the output area
 *   - maybe have a single widget panel at the top of the notebook for starters.
 *   - register with the comm manager of the kernel
 *   - 
 */<|MERGE_RESOLUTION|>--- conflicted
+++ resolved
@@ -184,30 +184,21 @@
     return panel;
   }
 
-
-<<<<<<< HEAD
   /**
    * Populate the notebook widget with the contents of the notebook.
    */
-  protected populateWidget(widget: Widget, model: IContentsModel): Promise<void> {
+  protected setState(widget: Widget, model: IContentsModel): Promise<void> {
     let nbData: NBData = makedata(model);
     let nbWidget: NotebookWidget = ((widget as Panel).childAt(2)) as NotebookWidget;
     populateNotebookModel(nbWidget.model, nbData);
     return Promise.resolve();
   }
 
+  protected getState(widget: Widget): Promise<IContentsModel> {
+    return Promise.resolve(void 0);
+  }
+
   session: INotebookSessionManager;
-=======
-  protected setState(widget: NotebookWidget, model: IContentsModel): Promise<void> {
-    let nbdata: NBData = makedata(model);
-    populateNotebookModel(widget.model, nbdata);
-    return Promise.resolve();
-  }
-
-  protected getState(widget: NotebookWidget): Promise<IContentsModel> {
-    return Promise.resolve(void 0);
-  }
->>>>>>> ef7e8709
 }
 
 function makedata(a: IContentsModel): NBData {
